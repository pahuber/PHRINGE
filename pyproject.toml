[tool.poetry]
name = "sygn"
version = "0.0.4"
description = "SYGN"
authors = ["Philipp A. Huber <huberph@phys.ethz.ch>"]
license = "MIT"
readme = "README.md"
homepage = "https://github.com/pahuber/sygn"
repository = "https://github.com/pahuber/sygn"
documentation = "https://sygn.readthedocs.io"
classifiers = [
    "Development Status :: 4 - Beta",
]

[tool.poetry.urls]
Changelog = "https://github.com/pahuber/sygn/releases"

[tool.poetry.dependencies]
python = ">=3.9,<3.11"
click = ">=8.0.1"
numpy = "^1.26.3"
astropy = ">=5.3,<6"
pydantic = "^2.6.1"
spectres = "^2.2.0"
poliastro = "^0.17.0"
tqdm = "^4.66.1"
numba = "^0.59.0"

[tool.poetry.dev-dependencies]
Pygments = ">=2.10.0"
black = ">=21.10b0"
coverage = { extras = ["toml"], version = ">=6.2" }
darglint = ">=1.8.1"
flake8 = ">=4.0.1"
flake8-bandit = ">=2.1.2"
flake8-bugbear = ">=21.9.2"
flake8-docstrings = ">=1.6.0"
flake8-rst-docstrings = ">=0.2.5"
furo = ">=2021.11.12"
isort = ">=5.10.1"
mypy = ">=0.930"
pep8-naming = ">=0.12.1"
pre-commit = ">=2.16.0"
pre-commit-hooks = ">=4.1.0"
pytest = ">=6.2.5"
pyupgrade = ">=2.29.1"
safety = ">=1.10.3"
<<<<<<< HEAD
sphinx = ">=7.2.6"
=======
sphinx = ">=5.0"
>>>>>>> 1d5033f4
sphinx-autobuild = ">=2021.3.14"
sphinx-click = ">=3.0.2"
typeguard = ">=2.13.3"
xdoctest = { extras = ["colors"], version = ">=0.15.10" }
myst-parser = { version = ">=0.16.1" }

[tool.poetry.scripts]
sygn = "sygn.__main__:cli"

[tool.coverage.paths]
source = ["src", "*/site-packages"]
tests = ["tests", "*/tests"]

[tool.coverage.run]
branch = true
source = ["sygn", "tests"]

[tool.coverage.report]
show_missing = true
fail_under = 100

[tool.isort]
profile = "black"
force_single_line = true
lines_after_imports = 2

[tool.mypy]
strict = true
warn_unreachable = true
pretty = true
show_column_numbers = true
show_error_codes = true
show_error_context = true

[build-system]
requires = ["poetry-core>=1.0.0"]
build-backend = "poetry.core.masonry.api"<|MERGE_RESOLUTION|>--- conflicted
+++ resolved
@@ -45,11 +45,7 @@
 pytest = ">=6.2.5"
 pyupgrade = ">=2.29.1"
 safety = ">=1.10.3"
-<<<<<<< HEAD
-sphinx = ">=7.2.6"
-=======
-sphinx = ">=5.0"
->>>>>>> 1d5033f4
+sphinx = ">=7.2.
 sphinx-autobuild = ">=2021.3.14"
 sphinx-click = ">=3.0.2"
 typeguard = ">=2.13.3"
