--- conflicted
+++ resolved
@@ -306,11 +306,7 @@
         torch.manual_seed(seed)
         np.random.seed(seed)
 
-<<<<<<< HEAD
     def export_nifits(self, path: Path = Path('.'), filename: str = None, name_suffix: str = ''):
-=======
-    def export_nifits(self, data: Tensor, path: Path = Path('.'), filename: str = None, name_suffix: str = ''):
->>>>>>> 0772acce
         NIFITSWriter().write(self, output_dir=path)
 
     def get_counts(self) -> Tensor:
